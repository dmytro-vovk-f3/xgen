// Copyright 2020 - 2022 The xgen Authors. All rights reserved. Use of this
// source code is governed by a BSD-style license that can be found in the
// LICENSE file.
//
// xgen is a tool to automatically compiles XML schema files into the
// multi-language type or class declarations code.
//
// Usage:
//
//    $ xgen [<flag> ...] <XSD file or directory> ...
//        -i <path> Input file path or directory for the XML schema definition
//        -o <path> Output file path or directory for the generated code
//        -p        Specify the package name
//        -l        Specify the language of generated code (Go/C/Java/Rust/TypeScript)
//        -h        Output this help and exit
//        -v        Output version and exit
//
// If the path specified by the -i flag is a directory, all files in the
// directory will be processed as XML schema definition.
//
// The default package name and output directory are "schema" and "xgen_out".
//
// Currently support language is Go.

package main

import (
	"flag"
	"fmt"
	"os"

	"github.com/dmytro-vovk-f3/xgen"
)

// Config holds user-defined overrides and filters that are used when
// generating source code from an XSD document.
type Config struct {
	I            string
	O            string
	Pkg          string
	Lang         string
	Version      string
	SkipXMLNames bool
}

// Cfg are the default config for xgen. The default package name and output
// directory are "schema" and "xgen_out".
var Cfg = Config{
	Pkg:     "schema",
	Version: "0.1.0",
}

// SupportLang defines supported language types.
var SupportLang = map[string]bool{
	"Go":         true,
	"C":          true,
	"Java":       true,
	"Rust":       true,
	"TypeScript": true,
}

// parseFlags parse flags of program.
func parseFlags() *Config {
	iPtr := flag.String("i", "", "Input file path or directory for the XML schema definition")
	oPtr := flag.String("o", "xgen_out", "Output file path or directory for the generated code")
	pkgPtr := flag.String("p", "", "Specify the package name")
	langPtr := flag.String("l", "", "Specify the language of generated code")
	skipXmlNames := flag.Bool("s", false, "Omit generating xml names")
	verPtr := flag.Bool("v", false, "Show version and exit")
	helpPtr := flag.Bool("h", false, "Show this help and exit")
	flag.Parse()
	if *helpPtr {
<<<<<<< HEAD
		fmt.Printf("xgen version: %s\nCopyright (c) 2020 - 2021 Ri Xu https://xuri.me All rights reserved.\n\nUsage:\n$ xgen [<flag> ...] <XSD file or directory> ...\n  -i <path>\tInput file path or directory for the XML schema definition\n  -o <path>\tOutput file path or directory for the generated code\n  -p     \tSpecify the package name\n  -l      \tSpecify the language of generated code (Go/C/Java/Rust/TypeScript)\n  -h     \tOutput this help and exit\n  -v     \tOutput version and exit\n", Cfg.Version)
=======
		fmt.Printf("xgen version: %s\r\nCopyright (c) 2020 - 2022 Ri Xu https://xuri.me All rights reserved.\r\n\r\nUsage:\r\n$ xgen [<flag> ...] <XSD file or directory> ...\n  -i <path>\tInput file path or directory for the XML schema definition\r\n  -o <path>\tOutput file path or directory for the generated code\r\n  -p     \tSpecify the package name\r\n  -l      \tSpecify the language of generated code (Go/C/Java/Rust/TypeScript)\r\n  -h     \tOutput this help and exit\r\n  -v     \tOutput version and exit\r\n", Cfg.Version)
>>>>>>> db840e1a
		os.Exit(0)
	}
	if *verPtr {
		fmt.Printf("xgen version: %s\n", Cfg.Version)
		os.Exit(0)
	}
	if *iPtr == "" {
		fmt.Println("must specify input file path or directory for the XML schema definition")
		os.Exit(1)
	}
	Cfg.I = *iPtr
	if *langPtr == "" {
		fmt.Println("must specify the language of generated code (Go/C/Java/Rust/TypeScript)")
		os.Exit(1)
	}
	Cfg.Lang = *langPtr
	if *oPtr != "" {
		Cfg.O = *oPtr
	}
	if ok := SupportLang[Cfg.Lang]; !ok {
		fmt.Println("unsupport language", Cfg.Lang)
		os.Exit(1)
	}
	if *pkgPtr != "" {
		Cfg.Pkg = *pkgPtr
	}
	Cfg.SkipXMLNames = *skipXmlNames
	return &Cfg
}

func main() {
	cfg := parseFlags()
	files, err := xgen.GetFileList(cfg.I)
	if err != nil {
		fmt.Println(err)
		os.Exit(1)
	}
	for _, file := range files {
		if err = xgen.NewParser(&xgen.Options{
			FilePath:            file,
			InputDir:            cfg.I,
			OutputDir:           cfg.O,
			Lang:                cfg.Lang,
			Package:             cfg.Pkg,
			SkipXMLNames:        cfg.SkipXMLNames,
			IncludeMap:          make(map[string]bool),
			LocalNameNSMap:      make(map[string]string),
			NSSchemaLocationMap: make(map[string]string),
			ParseFileList:       make(map[string]bool),
			ParseFileMap:        make(map[string][]interface{}),
			ProtoTree:           make([]interface{}, 0),
			RemoteSchema:        make(map[string][]byte),
		}).Parse(); err != nil {
			fmt.Printf("process error on %s: %s\n", file, err.Error())
			os.Exit(1)
		}
	}
	fmt.Println("done")
}<|MERGE_RESOLUTION|>--- conflicted
+++ resolved
@@ -70,11 +70,7 @@
 	helpPtr := flag.Bool("h", false, "Show this help and exit")
 	flag.Parse()
 	if *helpPtr {
-<<<<<<< HEAD
-		fmt.Printf("xgen version: %s\nCopyright (c) 2020 - 2021 Ri Xu https://xuri.me All rights reserved.\n\nUsage:\n$ xgen [<flag> ...] <XSD file or directory> ...\n  -i <path>\tInput file path or directory for the XML schema definition\n  -o <path>\tOutput file path or directory for the generated code\n  -p     \tSpecify the package name\n  -l      \tSpecify the language of generated code (Go/C/Java/Rust/TypeScript)\n  -h     \tOutput this help and exit\n  -v     \tOutput version and exit\n", Cfg.Version)
-=======
-		fmt.Printf("xgen version: %s\r\nCopyright (c) 2020 - 2022 Ri Xu https://xuri.me All rights reserved.\r\n\r\nUsage:\r\n$ xgen [<flag> ...] <XSD file or directory> ...\n  -i <path>\tInput file path or directory for the XML schema definition\r\n  -o <path>\tOutput file path or directory for the generated code\r\n  -p     \tSpecify the package name\r\n  -l      \tSpecify the language of generated code (Go/C/Java/Rust/TypeScript)\r\n  -h     \tOutput this help and exit\r\n  -v     \tOutput version and exit\r\n", Cfg.Version)
->>>>>>> db840e1a
+		fmt.Printf("xgen version: %s\nCopyright (c) 2020 - 2022 Ri Xu https://xuri.me All rights reserved.\n\nUsage:\n$ xgen [<flag> ...] <XSD file or directory> ...\n  -i <path>\tInput file path or directory for the XML schema definition\n  -o <path>\tOutput file path or directory for the generated code\n  -p     \tSpecify the package name\n  -l      \tSpecify the language of generated code (Go/C/Java/Rust/TypeScript)\n  -h     \tOutput this help and exit\n  -v     \tOutput version and exit\n", Cfg.Version)
 		os.Exit(0)
 	}
 	if *verPtr {
