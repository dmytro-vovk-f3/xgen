module github.com/dmytro-vovk-f3/xgen

go 1.18

require (
	github.com/stretchr/testify v1.7.1
<<<<<<< HEAD
	golang.org/x/net v0.0.0-20220526153639-5463443f8c37
)

require (
	github.com/davecgh/go-spew v1.1.1 // indirect
	github.com/pmezard/go-difflib v1.0.0 // indirect
	golang.org/x/text v0.3.7 // indirect
=======
	golang.org/x/net v0.7.0
>>>>>>> db840e1a
	gopkg.in/yaml.v3 v3.0.0 // indirect
)<|MERGE_RESOLUTION|>--- conflicted
+++ resolved
@@ -1,19 +1,10 @@
-module github.com/dmytro-vovk-f3/xgen
+module github.com/xuri/xgen
 
-go 1.18
-
-require (
-	github.com/stretchr/testify v1.7.1
-<<<<<<< HEAD
-	golang.org/x/net v0.0.0-20220526153639-5463443f8c37
-)
+go 1.15
 
 require (
 	github.com/davecgh/go-spew v1.1.1 // indirect
-	github.com/pmezard/go-difflib v1.0.0 // indirect
-	golang.org/x/text v0.3.7 // indirect
-=======
+	github.com/stretchr/testify v1.7.1
 	golang.org/x/net v0.7.0
->>>>>>> db840e1a
 	gopkg.in/yaml.v3 v3.0.0 // indirect
 )