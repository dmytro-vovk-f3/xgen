// Copyright 2020 - 2021 The xgen Authors. All rights reserved. Use of this
// source code is governed by a BSD-style license that can be found in the
// LICENSE file.
//
// Package xgen written in pure Go providing a set of functions that allow you
// to parse XSD (XML schema files). This library needs Go version 1.10 or
// later.

package xgen

import (
	"fmt"
	"os"
	"reflect"
	"strings"
)

var cBuildInType = map[string]bool{
	"bool":           true,
	"char":           true,
	"unsigned char":  true,
	"signed char":    true,
	"char[]":         true, // char[] will be flat to 'char field_name[]'
	"float":          true,
	"double":         true,
	"long double":    true,
	"int":            true,
	"unsigned int":   true,
	"short":          true,
	"unsigned short": true,
	"long":           true,
	"unsigned long":  true,
	"void":           true,
	"enum":           true,
}

// GenC generates C programming language source code for XML schema definition
// files.
func (gen *CodeGenerator) GenC() error {
	fieldNameCount = make(map[string]int)
	for _, ele := range gen.ProtoTree {
		if ele == nil {
			continue
		}
		funcName := fmt.Sprintf("C%s", reflect.TypeOf(ele).String()[6:])
		if err := callFuncByName(gen, funcName, []reflect.Value{reflect.ValueOf(ele)}); err != nil {
			panic(err)
		}
	}
<<<<<<< HEAD

	f, err := os.Create(gen.File + ".h")
=======
	f, err := os.Create(gen.FileWithExtension(".h"))
>>>>>>> db840e1a
	if err != nil {
		return err
	}

	defer f.Close()

	source := []byte(fmt.Sprintf("%s\n%s", copyright, gen.Field))

	_, err = f.Write(source)
	return err
}

func innerArray(dataType string) (string, bool) {
	if strings.HasSuffix(dataType, "[]") {
		return strings.TrimSuffix(dataType, "[]"), true
	}
	return dataType, false
}

func genCFieldName(name string, unique bool) (fieldName string) {
	for _, str := range strings.Split(name, ":") {
		fieldName += MakeFirstUpperCase(str)
	}
	var tmp string
	for _, str := range strings.Split(fieldName, ".") {
		tmp += MakeFirstUpperCase(str)
	}
	fieldName = tmp
	fieldName = strings.Replace(fieldName, "-", "", -1)
	if unique {
		fieldNameCount[fieldName]++
		if count := fieldNameCount[fieldName]; count != 1 {
			fieldName = fmt.Sprintf("%s%d", fieldName, count)
		}
	}
	return
}

func genCFieldType(name string) string {
	if _, ok := cBuildInType[name]; ok {
		return name
	}
	var fieldType string
	for _, str := range strings.Split(name, ".") {
		fieldType += MakeFirstUpperCase(str)
	}
	fieldType = MakeFirstUpperCase(strings.Replace(fieldType, "-", "", -1))
	if fieldType != "" {
		return fieldType
	}
	return "void"
}

// CSimpleType generates code for simple type XML schema in C language
// syntax.
func (gen *CodeGenerator) CSimpleType(v *SimpleType) {
	if v.List {
		if _, ok := gen.StructAST[v.Name]; !ok {
			fieldType := genCFieldType(getBaseFromSimpleType(trimNSPrefix(v.Base), gen.ProtoTree))
			content := fmt.Sprintf("%s %s[];\n", genCFieldType(fieldType), genCFieldName(v.Name, false))
			gen.StructAST[v.Name] = content
			fieldName := genCFieldName(v.Name, true)
			gen.Field += fmt.Sprintf("%stypedef %s", genFieldComment(fieldName, v.Doc), gen.StructAST[v.Name])
			return
		}
	}
	if v.Union && len(v.MemberTypes) > 0 {
		if _, ok := gen.StructAST[v.Name]; !ok {
			content := "struct {\n"
			for _, member := range toSortedPairs(v.MemberTypes) {
				memberName := member.key
				memberType := member.value

				if memberType == "" { // fix order issue
					memberType = getBaseFromSimpleType(memberName, gen.ProtoTree)
				}
				var plural, fieldType string
				var ok bool
				if fieldType, ok = innerArray(genCFieldType(memberType)); ok {
					plural = "[]"
				}
				content += fmt.Sprintf("\t%s %s%s;\n", fieldType, genCFieldName(memberName, false), plural)
			}
			content += "}"
			gen.StructAST[v.Name] = content
			fieldName := genCFieldName(v.Name, true)
			gen.Field += fmt.Sprintf("%stypedef %s %s;\n", genFieldComment(fieldName, v.Doc), gen.StructAST[v.Name], fieldName)
		}
		return
	}
	if _, ok := gen.StructAST[v.Name]; !ok {
		var plural, fieldType string
		var ok bool
		if fieldType, ok = innerArray(genCFieldType(getBaseFromSimpleType(trimNSPrefix(v.Base), gen.ProtoTree))); ok {
			plural = "[]"
		}
		gen.StructAST[v.Name] = fmt.Sprintf("%s %s%s", fieldType, genCFieldName(v.Name, false), plural)
		fieldName := genCFieldName(v.Name, true)
		gen.Field += fmt.Sprintf("%stypedef %s;\n", genFieldComment(fieldName, v.Doc), gen.StructAST[v.Name])
	}
}

// CComplexType generates code for complex type XML schema in C language
// syntax.
func (gen *CodeGenerator) CComplexType(v *ComplexType) {
	if _, ok := gen.StructAST[v.Name]; !ok {
		content := "struct {\n"
		for _, attrGroup := range v.AttributeGroup {
			fieldType := getBaseFromSimpleType(trimNSPrefix(attrGroup.Ref), gen.ProtoTree)
			content += fmt.Sprintf("\t%s %s;\n", genCFieldType(fieldType), genCFieldName(attrGroup.Name, false))
		}

		for _, attribute := range v.Attributes {
			var optional string
			if attribute.Optional {
				optional = `, optional`
			}
			var plural, fieldType string
			var ok bool
			if fieldType, ok = innerArray(genCFieldType(getBaseFromSimpleType(trimNSPrefix(attribute.Type), gen.ProtoTree))); ok {
				plural = "[]"
			}
			content += fmt.Sprintf("\t%s %sAttr%s; // attr%s\n", fieldType, genCFieldName(attribute.Name, false), plural, optional)
		}

		for _, group := range v.Groups {
			var plural string
			if group.Plural {
				plural = "[]"
			}
			content += fmt.Sprintf("\t%s %s%s;\n", genCFieldType(getBaseFromSimpleType(trimNSPrefix(group.Ref), gen.ProtoTree)), genCFieldName(group.Name, false), plural)
		}

		for _, element := range v.Elements {
			var plural, fieldType string
			var ok bool
			if fieldType, ok = innerArray(genCFieldType(getBaseFromSimpleType(trimNSPrefix(element.Type), gen.ProtoTree))); ok || element.Plural {
				plural = "[]"
			}
			content += fmt.Sprintf("\t%s %s%s;\n", fieldType, genCFieldName(element.Name, false), plural)
		}
		// TODO: Implement handling of v.Base for the cases of the type being a built-in one and
		// the case of inheritance/embedding
		content += "}"
		gen.StructAST[v.Name] = content
		fieldName := genCFieldName(v.Name, true)
		gen.Field += fmt.Sprintf("%stypedef %s %s;\n", genFieldComment(fieldName, v.Doc), gen.StructAST[v.Name], fieldName)
	}
}

// CGroup generates code for group XML schema in C language syntax.
func (gen *CodeGenerator) CGroup(v *Group) {
	if _, ok := gen.StructAST[v.Name]; !ok {
		content := "struct {\n"
		for _, element := range v.Elements {
			var plural string
			if element.Plural {
				plural = "[]"
			}
			content += fmt.Sprintf("\t%s %s%s;\n", genCFieldType(getBaseFromSimpleType(trimNSPrefix(element.Type), gen.ProtoTree)), genCFieldName(element.Name, false), plural)
		}

		for _, group := range v.Groups {
			var plural string
			if group.Plural {
				plural = "[]"
			}
			content += fmt.Sprintf("\t%s %s%s;\n", genCFieldType(getBaseFromSimpleType(trimNSPrefix(group.Ref), gen.ProtoTree)), genCFieldName(group.Name, false), plural)
		}

		content += "}"
		gen.StructAST[v.Name] = content
		fieldName := genCFieldName(v.Name, true)
		gen.Field += fmt.Sprintf("%stypedef %s %s;\n", genFieldComment(fieldName, v.Doc), gen.StructAST[v.Name], fieldName)
	}
}

// CAttributeGroup generates code for attribute group XML schema in C language
// syntax.
func (gen *CodeGenerator) CAttributeGroup(v *AttributeGroup) {
	if _, ok := gen.StructAST[v.Name]; !ok {
		content := "struct {\n"
		for _, attribute := range v.Attributes {
			var optional, plural, fieldType string
			var ok bool
			if attribute.Optional {
				optional = `, optional`
			}
			if fieldType, ok = innerArray(genCFieldType(getBaseFromSimpleType(trimNSPrefix(attribute.Type), gen.ProtoTree))); ok {
				plural = "[]"
			}
			content += fmt.Sprintf("\t%s %sAttr%s; // attr%s\n", fieldType, genCFieldName(attribute.Name, false), plural, optional)
		}
		content += "}"
		gen.StructAST[v.Name] = content
		fieldName := genCFieldName(v.Name, true)
		gen.Field += fmt.Sprintf("%stypedef %s %s;\n", genFieldComment(fieldName, v.Doc), gen.StructAST[v.Name], fieldName)
	}
}

// CElement generates code for element XML schema in C language syntax.
func (gen *CodeGenerator) CElement(v *Element) {
	if _, ok := gen.StructAST[v.Name]; !ok {
		var plural, fieldType string
		var ok bool
		if fieldType, ok = innerArray(genCFieldType(getBaseFromSimpleType(trimNSPrefix(v.Type), gen.ProtoTree))); ok || v.Plural {
			plural = "[]"
		}
		gen.StructAST[v.Name] = fmt.Sprintf("%s %s%s", fieldType, genCFieldName(v.Name, false), plural)
		gen.Field += fmt.Sprintf("\ntypedef %s;\n", gen.StructAST[v.Name])
	}
}

// CAttribute generates code for attribute XML schema in C language syntax.
func (gen *CodeGenerator) CAttribute(v *Attribute) {
	if !gen.seen(v.Name) {
		var plural, fieldType string
		var ok bool

		if fieldType, ok = innerArray(genCFieldType(getBaseFromSimpleType(trimNSPrefix(v.Type), gen.ProtoTree))); ok || v.Plural {
			plural = "[]"
		}

		gen.StructAST[v.Name] = fmt.Sprintf("%s %s%s", fieldType, genCFieldName(v.Name, false), plural)

		fieldName := genCFieldName(v.Name, true)

		gen.Field += fmt.Sprintf("%stypedef %s;\n", genFieldComment(fieldName, v.Doc), gen.StructAST[v.Name])
	}
}<|MERGE_RESOLUTION|>--- conflicted
+++ resolved
@@ -47,12 +47,8 @@
 			panic(err)
 		}
 	}
-<<<<<<< HEAD
-
-	f, err := os.Create(gen.File + ".h")
-=======
+
 	f, err := os.Create(gen.FileWithExtension(".h"))
->>>>>>> db840e1a
 	if err != nil {
 		return err
 	}
